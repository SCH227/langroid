--- conflicted
+++ resolved
@@ -16,20 +16,17 @@
 from typing import Dict, Any
 import json
 import os
+from pydantic import BaseSettings
 
 from sqlalchemy import create_engine, inspect
 from sqlalchemy.engine import Engine
 from prettytable import PrettyTable
 
-<<<<<<< HEAD
 from utils import get_database_uri, fix_uri
-from langroid.agent.special.sql_chat_agent import SQLChatAgent, SQLChatAgentConfig
-=======
 from langroid.agent.special.sql.sql_chat_agent import (
     SQLChatAgent,
     SQLChatAgentConfig,
 )
->>>>>>> cd9de5d2
 from langroid.agent.task import Task
 from langroid.language_models.openai_gpt import OpenAIChatModel, OpenAIGPTConfig
 from langroid.utils.configuration import set_global, Settings
@@ -121,7 +118,11 @@
             )
 
 
-def chat() -> None:
+class CLIOptions(BaseSettings):
+    fn_api: bool = True  # whether to use function-calling instead of langroid Tools
+
+
+def chat(opts: CLIOptions) -> None:
     print("[blue]Welcome to the SQL database chatbot!\n")
     database_uri = Prompt.ask(
         """
@@ -163,8 +164,8 @@
     agent = SQLChatAgent(
         config=SQLChatAgentConfig(
             database_uri=database_uri,
-            use_tools=True,
-            use_functions_api=False,
+            use_tools=not opts.fn_api,
+            use_functions_api=opts.fn_api,
             context_descriptions=context_descriptions,  # Add context descriptions to the config
             llm=OpenAIGPTConfig(
                 chat_model=OpenAIChatModel.GPT4,
@@ -180,6 +181,9 @@
     debug: bool = typer.Option(False, "--debug", "-d", help="debug mode"),
     no_stream: bool = typer.Option(False, "--nostream", "-ns", help="no streaming"),
     nocache: bool = typer.Option(False, "--nocache", "-nc", help="don't use cache"),
+    tools: bool = typer.Option(
+        False, "--tools", "-t", help="use langroid tools instead of function-calling"
+    ),
     cache_type: str = typer.Option(
         "redis", "--cachetype", "-ct", help="redis or momento"
     ),
@@ -192,7 +196,7 @@
             cache_type=cache_type,
         )
     )
-    chat()
+    chat(CLIOptions(fn_api=not tools))
 
 
 if __name__ == "__main__":
