--- conflicted
+++ resolved
@@ -45,11 +45,6 @@
 types-requests = "^2.31.0.1"
 pyparsing = "^3.0.9"
 nltk = "^3.8.1"
-
-# optional; see extras section below
-sentence-transformers = {version="2.2.2", optional=true}
-torch = {version="2.0.0", optional=true}
-psycopg2 = {version="^2.9.7", optional=true}
 qdrant-client = "^1.3.1"
 pydantic = "1.10.11"
 pypdf = "^3.12.2"
@@ -59,25 +54,25 @@
 prettytable = "^3.8.0"
 google-api-python-client = "^2.95.0"
 lxml = "^4.9.3"
-psycopg2 = {version = "^2.9.7", optional = true}
+
+# optional; see extras section below
+sentence-transformers = {version="2.2.2", optional=true}
+torch = {version="2.0.0", optional=true}
+psycopg2 = {version="^2.9.7", optional=true}
 pymysql = {version = "^1.1.0", optional = true}
 pytest-postgresql = {version = "^5.0.0", optional = true}
 pytest-mysql = {version = "^2.4.2", optional = true}
+
+[tool.poetry.extras]
+# install these using `poetry install -E [...]` where [...] is one of the extras below
+hf-embeddings = ["sentence-transformers", "torch"]
+postgres = ["psycopg2", "pytest-postgresql"]
+mysql = ["pymysql", "pytest-mysql"]
 
 
 [tool.poetry.group.dev.dependencies]
 pytest = "^7.3.1"
 coverage = "^7.2.5"
-
-[tool.poetry.extras]
-# install these using `poetry install -E hf-embeddings`
-hf-embeddings = ["sentence-transformers", "torch"]
-<<<<<<< HEAD
-postgres = ["psycopg2"]
-=======
-postgres = ["psycopg2", "pytest-postgresql"]
-mysql = ["pymysql", "pytest-mysql"]
->>>>>>> cd9de5d2
 
 [build-system]
 requires = ["poetry-core"]
