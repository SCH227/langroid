from types import SimpleNamespace
from typing import List

import pytest
from dotenv import load_dotenv

from langroid.embedding_models.models import OpenAIEmbeddingsConfig
from langroid.mytypes import DocMetaData, Document
from langroid.parsing.parser import Parser, ParsingConfig, Splitter
from langroid.utils.system import rmdir
from langroid.vector_store.base import VectorStore
from langroid.vector_store.lancedb import LanceDB, LanceDBConfig
from langroid.vector_store.meilisearch import MeiliSearch, MeiliSearchConfig
from langroid.vector_store.momento import MomentoVI, MomentoVIConfig
from langroid.vector_store.postgres import PostgresDB, PostgresDBConfig
from langroid.vector_store.qdrantdb import QdrantDB, QdrantDBConfig
from langroid.vector_store.weaviatedb import WeaviateDB, WeaviateDBConfig

load_dotenv()
embed_cfg = OpenAIEmbeddingsConfig(
    model_type="openai",
)

phrases = SimpleNamespace(
    HELLO="hello",
    HI_THERE="hi there",
    CANADA="people living in Canada",
    NOT_CANADA="people not living in Canada",
    OVER_40="people over 40",
    UNDER_40="people under 40",
    FRANCE="what is the capital of France?",
    BELGIUM="which city is Belgium's capital?",
)


class MyDocMetaData(DocMetaData):
    id: str


class MyDoc(Document):
    content: str
    metadata: MyDocMetaData


stored_docs = [
    MyDoc(content=d, metadata=MyDocMetaData(id=str(i)))
    for i, d in enumerate(vars(phrases).values())
]


@pytest.fixture(scope="function")
def vecdb(request) -> VectorStore:
    if request.param == "qdrant_local":
        qd_dir = ":memory:"
        qd_cfg = QdrantDBConfig(
            cloud=False,
            collection_name="test-" + embed_cfg.model_type,
            storage_path=qd_dir,
            embedding=embed_cfg,
        )
        qd = QdrantDB(qd_cfg)
        qd.add_documents(stored_docs)
        yield qd
        return

    if request.param == "qdrant_cloud":
        qd_dir = ".qdrant/cloud/" + embed_cfg.model_type
        qd_cfg_cloud = QdrantDBConfig(
            cloud=True,
            collection_name="test-" + embed_cfg.model_type,
            storage_path=qd_dir,
            embedding=embed_cfg,
        )
        qd_cloud = QdrantDB(qd_cfg_cloud)
        qd_cloud.add_documents(stored_docs)
        yield qd_cloud
        qd_cloud.delete_collection(collection_name=qd_cfg_cloud.collection_name)
        return
    if request.param == "weaviate_cloud":
        wv_cfg_cloud = WeaviateDBConfig(
            collection_name="test_" + embed_cfg.model_type,
            embedding=embed_cfg,
        )
        weaviate_cloud = WeaviateDB(wv_cfg_cloud)
        weaviate_cloud.add_documents(stored_docs)
        yield weaviate_cloud
        weaviate_cloud.delete_collection(collection_name=wv_cfg_cloud.collection_name)
        return

    if request.param == "qdrant_hybrid_cloud":
        qd_dir = ".qdrant/cloud/" + embed_cfg.model_type
        qd_cfg_cloud = QdrantDBConfig(
            cloud=True,
            collection_name="test-" + embed_cfg.model_type,
            replace_collection=True,
            storage_path=qd_dir,
            embedding=embed_cfg,
            use_sparse_embeddings=True,
            sparse_embedding_model="naver/splade-v3-distilbert",
        )
        qd_cloud = QdrantDB(qd_cfg_cloud)
        qd_cloud.add_documents(stored_docs)
        yield qd_cloud
        qd_cloud.delete_collection(collection_name=qd_cfg_cloud.collection_name)
        return

    if request.param == "chroma":
        try:
            from langroid.vector_store.chromadb import ChromaDB, ChromaDBConfig
        except ImportError:
            pytest.skip("Chroma not installed")
            return
        cd_dir = ".chroma/" + embed_cfg.model_type
        rmdir(cd_dir)
        cd_cfg = ChromaDBConfig(
            collection_name="test-" + embed_cfg.model_type,
            storage_path=cd_dir,
            embedding=embed_cfg,
        )
        cd = ChromaDB(cd_cfg)
        cd.add_documents(stored_docs)
        yield cd
        rmdir(cd_dir)
        return

    if request.param == "postgres":
        pg_cfg = PostgresDBConfig(
            collection_name="test_" + embed_cfg.model_type,
            embedding=embed_cfg,
            replace_collection=True,
        )
        pg = PostgresDB(pg_cfg)
        pg.add_documents(stored_docs)
        yield pg
        return

    if request.param == "meilisearch":
        ms_cfg = MeiliSearchConfig(
            collection_name="test-meilisearch",
        )
        ms = MeiliSearch(ms_cfg)
        ms.add_documents(stored_docs)
        yield ms
        ms.delete_collection(collection_name=ms_cfg.collection_name)
        return

    if request.param == "momento":
        cfg = MomentoVIConfig(
            collection_name="test-momento",
        )
        vdb = MomentoVI(cfg)
        vdb.add_documents(stored_docs)
        yield vdb
        vdb.delete_collection(collection_name=cfg.collection_name)

    if request.param == "lancedb":
        ldb_dir = ".lancedb/data/" + embed_cfg.model_type
        rmdir(ldb_dir)
        ldb_cfg = LanceDBConfig(
            cloud=False,
            collection_name="test-" + embed_cfg.model_type,
            storage_path=ldb_dir,
            embedding=embed_cfg,
            # document_class=MyDoc,  # IMPORTANT, to ensure table has full schema!
        )
        ldb = LanceDB(ldb_cfg)
        ldb.add_documents(stored_docs)
        yield ldb
        rmdir(ldb_dir)
        return


@pytest.mark.parametrize(
    "query,results,exceptions",
    [
        ("which city is Belgium's capital?", [phrases.BELGIUM], ["meilisearch"]),
        ("capital of France", [phrases.FRANCE], ["meilisearch"]),
        ("hello", [phrases.HELLO], ["meilisearch"]),
        ("hi there", [phrases.HI_THERE], ["meilisearch"]),
        ("men and women over 40", [phrases.OVER_40], ["meilisearch"]),
        ("people aged less than 40", [phrases.UNDER_40], ["meilisearch"]),
        ("Canadian residents", [phrases.CANADA], ["meilisearch"]),
        ("people outside Canada", [phrases.NOT_CANADA], ["meilisearch"]),
    ],
)
# add "momento" when their API docs are ready
@pytest.mark.parametrize(
    "vecdb",
<<<<<<< HEAD
    ["lancedb", "chroma", "qdrant_cloud", "qdrant_local", "postgres"],
=======
    ["lancedb", "chroma", "qdrant_cloud", "qdrant_local", "weaviate_cloud"],
>>>>>>> 4160dc93
    indirect=True,
)
def test_vector_stores_search(
    vecdb, query: str, results: List[str], exceptions: List[str]
):
    if vecdb.__class__.__name__.lower() in exceptions:
        # we don't expect some of these to work,
        # e.g. MeiliSearch is a text search engine, not a vector store
        return
    docs_and_scores = vecdb.similar_texts_with_scores(query, k=len(vars(phrases)))
    # first doc should be best match
    # scores are cosine similarities, so high means close
    matching_docs = [doc.content for doc, score in docs_and_scores if score > 0.7]
    assert set(results).issubset(set(matching_docs))


@pytest.mark.parametrize(
    "query,results,exceptions",
    [
        ("which city is Belgium's capital?", [phrases.BELGIUM], ["meilisearch"]),
        ("capital of France", [phrases.FRANCE], ["meilisearch"]),
        ("hello", [phrases.HELLO], ["meilisearch"]),
        ("hi there", [phrases.HI_THERE], ["meilisearch"]),
        ("men and women over 40", [phrases.OVER_40], ["meilisearch"]),
        ("people aged less than 40", [phrases.UNDER_40], ["meilisearch"]),
        ("Canadian residents", [phrases.CANADA], ["meilisearch"]),
        ("people outside Canada", [phrases.NOT_CANADA], ["meilisearch"]),
    ],
)
@pytest.mark.parametrize(
    "vecdb",
    ["qdrant_hybrid_cloud"],
    indirect=True,
)
def test_hybrid_vector_search(
    vecdb, query: str, results: List[str], exceptions: List[str]
):
    if vecdb.__class__.__name__.lower() in exceptions:
        return
    docs_and_scores = vecdb.similar_texts_with_scores(query, k=len(vars(phrases)))
    # first doc should be best match
    # scores are cosine similarities, so high means close
    matching_docs = [doc.content for doc, score in docs_and_scores if score > 0.7]
    assert set(results).issubset(set(matching_docs))


@pytest.mark.parametrize(
    "vecdb",
<<<<<<< HEAD
    ["lancedb", "chroma", "qdrant_local", "qdrant_cloud", "postgres"],
=======
    ["lancedb", "chroma", "qdrant_local", "qdrant_cloud", "weaviate_cloud"],
>>>>>>> 4160dc93
    indirect=True,
)
def test_vector_stores_access(vecdb):
    assert vecdb is not None

    # test that we can ingest docs that are created
    # via subclass of Document and  DocMetaData.
    class MyDocMeta(DocMetaData):
        category: str  # an extra field

    class MyDocument(Document):
        content: str
        metadata: MyDocMeta

    vecdb.config.document_class = MyDocument
    vecdb.config.metadata_class = MyDocMeta
    coll_name = vecdb.config.collection_name
    assert coll_name is not None

    vecdb.delete_collection(collection_name=coll_name)
    # LanceDB.create_collection() does nothing, since we can't create a table
    # without a schema or data.
    vecdb.create_collection(collection_name=coll_name)

    # create random string of 10 arbitrary characters, not necessarily ascii
    import random

    # Generate a random string of 10 characters
    ingested_docs = [
        Document(
            content=random.choice(["cow", "goat", "mouse"]),
            metadata=MyDocMeta(id=str(i), category=random.choice(["a", "b"])),
        )
        for i in range(20)
    ]

    vecdb.add_documents(ingested_docs)

    # test get ALL docs
    all_docs = vecdb.get_all_documents()
    ids = [doc.id() for doc in all_docs]
    assert len(set(ids)) == len(ids)
    assert len(all_docs) == len(ingested_docs)

    # test get docs by ids
    docs = vecdb.get_documents_by_ids(ids)
    assert len(docs) == len(ingested_docs)

    # test similarity search
    docs_and_scores = vecdb.similar_texts_with_scores("cow", k=1)
    assert len(docs_and_scores) == 1
    assert docs_and_scores[0][0].content == "cow"

    coll_names = [f"Test_junk_{i}" for i in range(3)]
    for coll in coll_names:
        vecdb.create_collection(collection_name=coll)
    n_colls = len(
        [c for c in vecdb.list_collections(empty=True) if c.startswith("Test_junk")]
    )
    n_dels = vecdb.clear_all_collections(really=True, prefix="Test_junk")
    # LanceDB.create_collection() does nothing, since we can't create a table
    # without a schema or data.
    assert n_colls == n_dels == (0 if isinstance(vecdb, LanceDB) else len(coll_names))
    vecdb.set_collection(coll_name, replace=True)
    assert vecdb.config.collection_name == coll_name
    assert vecdb.get_all_documents() == []


@pytest.mark.parametrize(
    "vecdb",
<<<<<<< HEAD
    ["lancedb", "chroma", "qdrant_cloud", "qdrant_local", "postgres"],
=======
    ["lancedb", "chroma", "qdrant_cloud", "qdrant_local", "weaviate_cloud"],
>>>>>>> 4160dc93
    indirect=True,
)
def test_vector_stores_context_window(vecdb):
    """Test whether retrieving context-window around matches is working."""

    phrases = SimpleNamespace(
        CATS="Cats are quiet and clean.",
        DOGS="Dogs are noisy and messy.",
        GIRAFFES="Giraffes are tall and quiet.",
        ELEPHANTS="Elephants are big and noisy.",
        OWLS="Owls are quiet and nocturnal.",
        BATS="Bats are nocturnal and noisy.",
    )
    text = "\n\n".join(vars(phrases).values())
    doc = Document(content=text, metadata=DocMetaData(id="0"))
    cfg = ParsingConfig(
        splitter=Splitter.SIMPLE,
        n_neighbor_ids=2,
        chunk_size=1,
        max_chunks=20,
        min_chunk_chars=3,
        discard_chunk_chars=1,
    )

    parser = Parser(cfg)
    splits = parser.split([doc])

    vecdb.create_collection(collection_name="test_context_window", replace=True)
    vecdb.add_documents(splits)

    # Test context window retrieval

    docs_scores = vecdb.similar_texts_with_scores("What are Giraffes like?", k=1)

    docs_scores = vecdb.add_context_window(docs_scores, neighbors=2)

    assert len(docs_scores) == 1
    giraffes, score = docs_scores[0]
    assert all(
        p in giraffes.content
        for p in [
            phrases.CATS,
            phrases.DOGS,
            phrases.GIRAFFES,
            phrases.ELEPHANTS,
            phrases.OWLS,
        ]
    )
    # check they are in the right sequence
    indices = [
        giraffes.content.index(p)
        for p in ["Cats", "Dogs", "Giraffes", "Elephants", "Owls"]
    ]

    assert indices == sorted(indices)


@pytest.mark.parametrize(
    "vecdb",
<<<<<<< HEAD
    ["chroma", "lancedb", "qdrant_cloud", "qdrant_local", "postgres"],
=======
    ["chroma", "lancedb", "qdrant_cloud", "qdrant_local", "weaviate_cloud"],
>>>>>>> 4160dc93
    indirect=True,
)
def test_vector_stores_overlapping_matches(vecdb):
    """Test that overlapping windows are handled correctly."""

    # The windows around the first two giraffe matches should overlap.
    # The third giraffe match should be in a separate window.
    phrases = SimpleNamespace(
        CATS="Cats are quiet and clean.",
        DOGS="Dogs are noisy and messy.",
        GIRAFFES="Giraffes are tall and quiet.",
        ELEPHANTS="Elephants are big and noisy.",
        OWLS="Owls are quiet and nocturnal.",
        GIRAFFES1="Giraffes eat a lot of leaves.",
        COWS="Cows are quiet and gentle.",
        BULLS="Bulls are noisy and aggressive.",
        TIGERS="Tigers are big and noisy.",
        LIONS="Lions are nocturnal and noisy.",
        CHICKENS="Chickens are quiet and gentle.",
        ROOSTERS="Roosters are noisy and aggressive.",
        GIRAFFES3="Giraffes are really strange animals.",
        MICE="Mice are puny and gentle.",
        RATS="Rats are noisy and destructive.",
    )
    text = "\n\n".join(vars(phrases).values())
    doc = Document(content=text, metadata=DocMetaData(id="0"))

    cfg = ParsingConfig(
        splitter=Splitter.SIMPLE,
        n_neighbor_ids=2,
        chunk_size=1,
        max_chunks=20,
        min_chunk_chars=3,
        discard_chunk_chars=1,
    )

    parser = Parser(cfg)
    splits = parser.split([doc])

    vecdb.create_collection(collection_name="test_context_window", replace=True)
    vecdb.add_documents(splits)

    # Test context window retrieval
    docs_scores = vecdb.similar_texts_with_scores("What are Giraffes like?", k=3)
    # We expect to retrieve a window of -2, +2 around each of the three Giraffe matches.
    # The first two windows will overlap, so they form a connected component,
    # and we topological-sort and order the chunks in these windows, resulting in a
    # single window. The third Giraffe-match context window will not overlap with
    # the other two, so we will have a total of 2 final docs_scores components.
    docs_scores = vecdb.add_context_window(docs_scores, neighbors=2)

    assert len(docs_scores) == 2
    # verify no overlap in d.metadata.window_ids for d in docs
    all_window_ids = [id for d, _ in docs_scores for id in d.metadata.window_ids]
    assert len(all_window_ids) == len(set(all_window_ids))

    # verify giraffe occurs in each /match
    assert all("Giraffes" in d.content for d, _ in docs_scores)

    # verify correct sequence of chunks in each match
    sentences = vars(phrases).values()
    for d, _ in docs_scores:
        content = d.content
        indices = [content.find(p) for p in sentences]
        indices = [i for i in indices if i >= 0]
        assert indices == sorted(indices)


def test_lance_metadata():
    """
    Test that adding documents with extra fields in metadata
    (that are absent in the metadata of LanceDBConfig.document_class)
    works as expected, i.e. the internal schemas and config.document_class
    are dynamically updated as expected.
    """

    ldb_dir = ".lancedb/data/test"
    rmdir(ldb_dir)
    DEFAULT_COLLECTION = "test-dummy"
    ACTUAL_COLLECTION = "test-metadata"
    ldb_cfg = LanceDBConfig(
        cloud=False,
        collection_name=DEFAULT_COLLECTION,
        storage_path=ldb_dir,
        embedding=embed_cfg,
        document_class=Document,
    )
    vecdb = LanceDB(ldb_cfg)
    vecdb.set_collection(collection_name=ACTUAL_COLLECTION, replace=True)
    doc = Document(
        content="xyz",
        metadata=DocMetaData(
            id="0",
            source="wiki",
            category="other",  # this is an extra field not defined in DocMetaData
        ),
    )
    # since we're adding a document whose metadata has an extra field,
    # the config.document_class is updated to reflect the new schema.
    # and the schema is updated to accommodate the extra field,
    vecdb.add_documents([doc])

    # re-init the vecdb like above
    vecdb = LanceDB(ldb_cfg)

    # set to the SAME collection, so we don't create a new one
    vecdb.set_collection(collection_name=ACTUAL_COLLECTION, replace=False)

    # adding a new doc to an existing collection, it has a structure
    # consistent with the previous doc added to this collection,
    # BUT NOT consistent with the DEFAULT_COLLECTION.
    # We want to check that this goes well.
    doc = Document(
        content="abc",
        metadata=DocMetaData(
            category="main",  # this is an extra field not defined in DocMetaData
            id="1",
            source="wiki",
        ),
    )
    vecdb.add_documents([doc])

    doc = Document(
        content="abc",
        metadata=DocMetaData(
            id="2",
            category="rumor",  # this is an extra field not defined in DocMetaData
            source="web",
        ),
    )
    vecdb.add_documents([doc])

    all_docs = vecdb.get_all_documents()
    assert len(all_docs) == 3<|MERGE_RESOLUTION|>--- conflicted
+++ resolved
@@ -186,11 +186,8 @@
 # add "momento" when their API docs are ready
 @pytest.mark.parametrize(
     "vecdb",
-<<<<<<< HEAD
     ["lancedb", "chroma", "qdrant_cloud", "qdrant_local", "postgres"],
-=======
     ["lancedb", "chroma", "qdrant_cloud", "qdrant_local", "weaviate_cloud"],
->>>>>>> 4160dc93
     indirect=True,
 )
 def test_vector_stores_search(
@@ -239,11 +236,8 @@
 
 @pytest.mark.parametrize(
     "vecdb",
-<<<<<<< HEAD
     ["lancedb", "chroma", "qdrant_local", "qdrant_cloud", "postgres"],
-=======
     ["lancedb", "chroma", "qdrant_local", "qdrant_cloud", "weaviate_cloud"],
->>>>>>> 4160dc93
     indirect=True,
 )
 def test_vector_stores_access(vecdb):
@@ -314,11 +308,8 @@
 
 @pytest.mark.parametrize(
     "vecdb",
-<<<<<<< HEAD
     ["lancedb", "chroma", "qdrant_cloud", "qdrant_local", "postgres"],
-=======
     ["lancedb", "chroma", "qdrant_cloud", "qdrant_local", "weaviate_cloud"],
->>>>>>> 4160dc93
     indirect=True,
 )
 def test_vector_stores_context_window(vecdb):
@@ -378,11 +369,8 @@
 
 @pytest.mark.parametrize(
     "vecdb",
-<<<<<<< HEAD
     ["chroma", "lancedb", "qdrant_cloud", "qdrant_local", "postgres"],
-=======
     ["chroma", "lancedb", "qdrant_cloud", "qdrant_local", "weaviate_cloud"],
->>>>>>> 4160dc93
     indirect=True,
 )
 def test_vector_stores_overlapping_matches(vecdb):
